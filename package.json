{
	"name": "bits-ui",
<<<<<<< HEAD
	"version": "0.0.21",
=======
	"version": "0.0.22",
>>>>>>> 959765f2
	"license": "MIT",
	"scripts": {
		"dev": "vite dev",
		"build": "vite build && npm run package",
		"preview": "vite preview",
		"package": "svelte-kit sync && svelte-package && publint",
		"prepublishOnly": "npm run package",
		"test": "npm run test:integration && npm run test:unit",
		"check": "svelte-kit sync && svelte-check --tsconfig ./tsconfig.json",
		"check:watch": "svelte-kit sync && svelte-check --tsconfig ./tsconfig.json --watch",
		"lint": "prettier --plugin-search-dir . --check . && eslint .",
		"format": "prettier --plugin-search-dir . --write .",
		"test:integration": "playwright test",
		"test:unit": "vitest",
		"release": "changeset publish",
		"changeset": "changeset"
	},
	"exports": {
		".": {
			"types": "./dist/index.d.ts",
			"svelte": "./dist/index.js"
		}
	},
	"files": [
		"dist",
		"!dist/**/*.test.*",
		"!dist/**/*.spec.*"
	],
	"devDependencies": {
		"@changesets/cli": "^2.26.2",
		"@huntabyte/mdsvex": "0.16.5",
		"@melt-ui/pp": "^0.1.2",
		"@playwright/test": "^1.28.1",
		"@sveltejs/adapter-auto": "^2.0.0",
		"@sveltejs/kit": "^1.20.4",
		"@sveltejs/package": "^2.0.0",
		"@tailwindcss/typography": "^0.5.9",
		"@typescript-eslint/eslint-plugin": "^5.45.0",
		"@typescript-eslint/parser": "^5.45.0",
		"autoprefixer": "^10.4.14",
		"clsx": "^2.0.0",
		"eslint": "^8.28.0",
		"eslint-config-prettier": "^8.5.0",
		"eslint-plugin-svelte": "^2.30.0",
		"esm-env": "^1.0.0",
		"hast-util-to-html": "^9.0.0",
		"lucide-svelte": "^0.268.0",
		"postcss": "^8.4.24",
		"postcss-load-config": "^4.0.1",
		"prettier": "^2.8.0",
		"prettier-plugin-svelte": "^2.10.1",
		"publint": "^0.1.9",
		"radix-icons-svelte": "^1.2.1",
		"rehype-pretty-code": "^0.10.0",
		"remark-gfm": "^3.0.1",
		"shikiji": "^0.4.0",
		"svelte": "^4.0.5",
		"svelte-check": "^3.4.3",
		"svelte-sequential-preprocessor": "^2.0.1",
		"svelte-wrap-balancer": "^0.0.4",
		"tailwind-variants": "^0.1.13",
		"tailwindcss": "^3.3.2",
		"tslib": "^2.4.1",
		"typescript": "^5.0.0",
		"unist-util-visit": "^5.0.0",
		"vite": "^4.4.2",
		"vitest": "^0.32.2"
	},
	"svelte": "./dist/index.js",
	"types": "./dist/index.d.ts",
	"type": "module",
	"dependencies": {
		"@melt-ui/svelte": "0.37.2",
		"@sveltejs/adapter-vercel": "^3.0.3",
		"nanoid": "^4.0.2",
		"shiki": "^0.14.3",
		"tailwind-merge": "^1.14.0"
	},
	"peerDependencies": {
		"svelte": "^4.0.0"
	},
	"packageManager": "pnpm@8.6.3"
}<|MERGE_RESOLUTION|>--- conflicted
+++ resolved
@@ -1,10 +1,6 @@
 {
 	"name": "bits-ui",
-<<<<<<< HEAD
-	"version": "0.0.21",
-=======
 	"version": "0.0.22",
->>>>>>> 959765f2
 	"license": "MIT",
 	"scripts": {
 		"dev": "vite dev",
