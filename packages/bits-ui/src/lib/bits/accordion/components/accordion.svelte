--- conflicted
+++ resolved
@@ -1,11 +1,7 @@
 <script lang="ts">
 	import { setAccordionRootState } from "../accordion.svelte.js";
 	import type { AccordionRootProps } from "../types.js";
-<<<<<<< HEAD
-	import { type Box, box, readonlyBox } from "$lib/internal/box.svelte.js";
-=======
 	import { Box, box, readonlyBox } from "$lib/internal/box.svelte.js";
->>>>>>> be891496
 	import { generateId } from "$lib/internal/id.js";
 
 	let {
@@ -21,20 +17,6 @@
 		...restProps
 	}: AccordionRootProps = $props();
 
-<<<<<<< HEAD
-	valueProp === undefined && (type === "single" ? (valueProp = "") : (valueProp = []));
-
-	const value = box(
-		() => valueProp!,
-		(v) => {
-			valueProp = v;
-			onValueChange?.(v as any);
-		}
-	) as Box<string> | Box<string[]>;
-	const id = readonlyBox(() => idProp);
-	const disabled = readonlyBox(() => disabledProp);
-	const forceVisible = readonlyBox(() => forceVisibleProp);
-=======
 	valueProp === undefined && (valueProp = type === "single" ? "" : []);
 
 	const value = box(
@@ -47,7 +29,6 @@
 
 	const id = readonlyBox(() => idProp);
 	const disabled = readonlyBox(() => disabledProp);
->>>>>>> be891496
 
 	const rootState = setAccordionRootState({ type, value, id, disabled });
 
