import { untrack } from "svelte";

export type Setter<T> = (value: T) => void;
export type Getter<T> = () => T;

<<<<<<< HEAD
export class ReadonlyBox<T> {
	#get: Getter<T> = $state() as Getter<T>;

	constructor(get: Getter<T>) {
		this.#get = get;
	}

	get value() {
		return this.#get();
	}
}

export class Box<T> {
=======
type WatcherCallback<T> = (
	curr: T,
	prev: T
) => void | Promise<void> | (() => void) | (() => Promise<void>);

type WatchOptions = {
	/**
	 * Whether to eagerly run the watcher before the state is updated.
	 */
	immediate?: boolean;

	/**
	 * Whether to run the watcher only once.
	 */
	once?: boolean;
};

export class ReadonlyBox<T> {
>>>>>>> be891496
	#get: Getter<T> = $state() as Getter<T>;
	#set: Setter<T> = $state() as Setter<T>;

	constructor(get: Getter<T>) {
		this.#get = get;
	}

	get value() {
		return this.#get();
	}
}

export class Box<T> {
	#set = $state() as Setter<T>;
	#get = $state() as Getter<T>;

	constructor(get: Getter<T>, set: Setter<T>) {
		this.#get = get;
		this.#set = set;
	}

	get value() {
		return this.#get();
	}

	set value(value: T) {
		this.#set(value);
	}
}

<<<<<<< HEAD
=======
export function watch<T>(box: Box<T>, callback: WatcherCallback<T>, options: WatchOptions = {}) {
	let prev = $state(box.value);
	let ranOnce = false;

	const watchEffect = $effect.root(() => {
		$effect.pre(() => {
			if (prev === box.value || !options.immediate) return;
			if (options.once && ranOnce) return;
			callback(
				box.value,
				untrack(() => prev)
			);
			untrack(() => (prev = box.value));
			ranOnce = true;
		});

		$effect(() => {
			if (prev === box.value || options.immediate) return;
			if (options.once && ranOnce) return;

			callback(
				box.value,
				untrack(() => prev)
			);
			untrack(() => (prev = box.value));
			ranOnce = true;
		});
	});
	return watchEffect;
}

>>>>>>> be891496
export function box<T>(get: Getter<T>, set: Setter<T>) {
	return new Box(get, set);
}

export function readonlyBox<T>(get: Getter<T>) {
	return new ReadonlyBox(get);
}

<<<<<<< HEAD
export function boxWithState<T>(initialVal: T) {
	let state = $state(initialVal);
	return box(
		() => state,
		(newValue) => (state = newValue)
	);
}

=======
export function boxedState<T>(initialValue: T) {
	let state = $state(initialValue);
	return box(
		() => state,
		(value) => (state = value)
	);
}

export function readonlyBoxedState<T>(initialValue: T) {
	let state = $state(initialValue);
	return readonlyBox(() => state);
}

>>>>>>> be891496
export type BoxedValues<T> = {
	[K in keyof T]: Box<T[K]>;
};

export type ReadonlyBoxedValues<T> = {
	[K in keyof T]: ReadonlyBox<T[K]>;
};<|MERGE_RESOLUTION|>--- conflicted
+++ resolved
@@ -3,21 +3,6 @@
 export type Setter<T> = (value: T) => void;
 export type Getter<T> = () => T;
 
-<<<<<<< HEAD
-export class ReadonlyBox<T> {
-	#get: Getter<T> = $state() as Getter<T>;
-
-	constructor(get: Getter<T>) {
-		this.#get = get;
-	}
-
-	get value() {
-		return this.#get();
-	}
-}
-
-export class Box<T> {
-=======
 type WatcherCallback<T> = (
 	curr: T,
 	prev: T
@@ -36,9 +21,7 @@
 };
 
 export class ReadonlyBox<T> {
->>>>>>> be891496
 	#get: Getter<T> = $state() as Getter<T>;
-	#set: Setter<T> = $state() as Setter<T>;
 
 	constructor(get: Getter<T>) {
 		this.#get = get;
@@ -67,8 +50,6 @@
 	}
 }
 
-<<<<<<< HEAD
-=======
 export function watch<T>(box: Box<T>, callback: WatcherCallback<T>, options: WatchOptions = {}) {
 	let prev = $state(box.value);
 	let ranOnce = false;
@@ -100,7 +81,6 @@
 	return watchEffect;
 }
 
->>>>>>> be891496
 export function box<T>(get: Getter<T>, set: Setter<T>) {
 	return new Box(get, set);
 }
@@ -109,16 +89,6 @@
 	return new ReadonlyBox(get);
 }
 
-<<<<<<< HEAD
-export function boxWithState<T>(initialVal: T) {
-	let state = $state(initialVal);
-	return box(
-		() => state,
-		(newValue) => (state = newValue)
-	);
-}
-
-=======
 export function boxedState<T>(initialValue: T) {
 	let state = $state(initialValue);
 	return box(
@@ -132,7 +102,6 @@
 	return readonlyBox(() => state);
 }
 
->>>>>>> be891496
 export type BoxedValues<T> = {
 	[K in keyof T]: Box<T[K]>;
 };
